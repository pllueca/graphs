import argparse
import arcade
import random
from enum import Enum, auto

# random.seed(42)

from lib.grid import GridGraph, CellState
from lib.persistence import save_grid_to_json, load_grid_from_json

# --- Grid and Cell Constants ---
GRID_ROWS = 20  # Number of rows (N)
GRID_COLS = 30  # Number of columns (M)

CELL_SIZE = 25  # Width and height of each cell in pixels
MARGIN = 5  # Margin between cells in pixels

# --- Screen Constants ---
# Calculate screen dimensions based on the grid
SCREEN_WIDTH = (CELL_SIZE + MARGIN) * GRID_COLS + MARGIN
SCREEN_HEIGHT = (CELL_SIZE + MARGIN) * GRID_ROWS + MARGIN
SCREEN_TITLE = "grid search algorithms."

# --- Color Constants ---
CELL_STATE_TO_COLOR = {
    CellState.ACTIVE: arcade.color.GREEN,
    CellState.INACTIVE: arcade.color.RED,
    CellState.CURRENT: arcade.color.BLUE,
    CellState.VISITED: arcade.color.DARK_BLUE,
    CellState.GOAL: arcade.color.YELLOW,
    CellState.SLOW: arcade.color.PURPLE,
}

BACKGROUND_COLOR = arcade.color.BLACK
UNKNOWN_COLOR = arcade.color.WHITE

# 4-way movement
DIRECTIONS = [(0, 1), (1, 0), (0, -1), (-1, 0)]

AUTOSTEP_EVERY : float = 0.25


class GameMode(Enum):
    SEARCH = auto()
    EDIT = auto()


class MyGame(arcade.Window):
    """
    Main application class for drawing the grid.
    """

    grid          : GridGraph
    game_mode     : GameMode
    algorithm     : str
    cells_changed : bool

    autoplay        : bool
    should_step     : bool
    time_since_step : float

    def __init__(
        self,
        width: int,
        height: int,
        title: str,
        grid: GridGraph,
        algorithm: str = "bfs",
    ):
        super().__init__(width, height, title)
        arcade.set_background_color(BACKGROUND_COLOR)

        self.grid          = grid
        self.game_mode     = GameMode.SEARCH
        self.algorithm     = algorithm
        self.cells_changed = False

        self.autoplay        = False
        self.should_step     = False
        self.time_since_step = 0.0

        self.compute_path()

    def compute_path(self) -> None:
        match self.algorithm:
            case "bfs":
                self.path_to_goal = self.grid.find_path_bfs()
            case "dfs":
                self.path_to_goal = self.grid.find_path_dfs()
            case "greedy_bfs":
                self.path_to_goal = self.grid.find_path_greedy_bfs()
            case "greedy_random_bfs":
                self.path_to_goal = self.grid.find_path_greedy_semirandom_bfs()
            case _:
                raise ValueError(f"algorithm {self.algorithm} not supported")

        self.step = 0
        if self.path_to_goal is not None:
            self.steps_to_goal = len(self.path_to_goal)
            self.path_cost = self.grid.path_cost(self.path_to_goal)
            print(
                f"getting to goal is {len(self.path_to_goal)} steps, cost: {self.path_cost}"
            )
        else:
            print("no path to the goal")

    def on_draw(self) -> None:
        """
        Render the screen.
        """
        # This command has to happen before we start drawing
        self.clear()

        # Loop through each grid location
        for row in range(GRID_ROWS):
            for col in range(GRID_COLS):
                # Determine the color based on the state (1 or 0)
                cell = self.grid.at(row, col)
                color = CELL_STATE_TO_COLOR.get(cell.state, UNKNOWN_COLOR)

                # Calculate the center x, y coordinates for the rectangle
                x = (MARGIN + CELL_SIZE) * col + MARGIN + CELL_SIZE // 2
                y = (MARGIN + CELL_SIZE) * row + MARGIN + CELL_SIZE // 2

                arcade.draw_rect_outline(
                    arcade.rect.XYWH(x, y, CELL_SIZE, CELL_SIZE),
                    color,
                )

    def on_update(self, delta_time: float) -> None:
        """
        All the logic to move, and the game logic goes here.
        Normally, you'll call update() on the sprite lists that
        need it.
        """
        if self.game_mode == GameMode.SEARCH:
            self.time_since_step += delta_time

            if self.autoplay and self.time_since_step > AUTOSTEP_EVERY:
                self.should_step = True

            if self.should_step:
                if self.path_to_goal is None or self.step >= self.steps_to_goal:
                    return
                self.grid.set_current(*self.path_to_goal[self.step])
                self.step += 1
                self.time_since_step = 0.0

            self.should_step = False

    def on_key_press(self, key, key_modifiers) -> None:
        """
        Called whenever a key on the keyboard is pressed.

        For a full list of keys, see:
        https://api.arcade.academy/en/latest/arcade.key.html
        """
        match key:
            case arcade.key.ESCAPE:
                arcade.close_window()

            case arcade.key.E:
                self.game_mode = GameMode.EDIT
                self.cells_changed = False

            case arcade.key.S:
                self.game_mode = GameMode.SEARCH
                if self.cells_changed:
                    self.compute_path()
<<<<<<< HEAD
=======
            case arcade.key.W:
                save_grid_to_json(self.grid)
>>>>>>> 1d6e7e62

            case arcade.key.SPACE:
                if self.game_mode == GameMode.SEARCH:
                    self.should_step = True

            case arcade.key.P:
                self.autoplay = not self.autoplay

    def on_mouse_press(self, x, y, button, key_modifiers) -> None:
        """
        If in search mode, advance a step. if in edit mode, flip the current tile from active to inactive.
        """
        match self.game_mode:
            case GameMode.SEARCH:
                self.should_step = True

            case GameMode.EDIT:
                grid_tile_i, grid_tile_j = self.mouse_position_to_tile(x, y)
                self.grid.at(grid_tile_i, grid_tile_j).flip_active()
                self.cells_changed = True

    def mouse_position_to_tile(self, x, y) -> tuple[int, int]:
        col = (x - MARGIN) // (CELL_SIZE + MARGIN)
        row = (y - MARGIN) // (CELL_SIZE + MARGIN)
        return int(row), int(col)


def parse_args() -> argparse.Namespace:
    parser = argparse.ArgumentParser()
    parser.add_argument("--initial", type=int, nargs=2, default=[1, 1])
    parser.add_argument("--algorithm", default="bfs")
    parser.add_argument("--inactives", type=int, default=100)
    parser.add_argument(
        "--load",
        type=str,
        default=None,
        help="Path to grid JSON file",
    )
    parser.add_argument(
        "--save",
        type=str,
        default=None,
        help="If not None, path to save grid JSON file",
    )
    return parser.parse_args()


def main() -> None:
    """Main function to set up and run the game."""
    args = parse_args()

    if args.load is not None:
        grid = load_grid_from_json(args.load)
    else:
        goal_position = 15, 25
        initial_position = tuple(args.initial)
        inactives = args.inactives
        grid = GridGraph(
            GRID_COLS,
            GRID_ROWS,
            initial_position=initial_position,
            goal_position=goal_position,
        )

        if inactives > 0:
            grid.add_n_inactives(inactives)
        elif inactives < 0:
            grid.make_n_paths(abs(inactives))

    if args.save is not None:
        save_grid_to_json(grid, args.save)

    game = MyGame(
        SCREEN_WIDTH,
        SCREEN_HEIGHT,
        SCREEN_TITLE,
        grid=grid,
        algorithm=args.algorithm,
    )
    arcade.run()


if __name__ == "__main__":
    main()<|MERGE_RESOLUTION|>--- conflicted
+++ resolved
@@ -37,7 +37,7 @@
 # 4-way movement
 DIRECTIONS = [(0, 1), (1, 0), (0, -1), (-1, 0)]
 
-AUTOSTEP_EVERY : float = 0.25
+AUTOSTEP_EVERY: float = 0.25
 
 
 class GameMode(Enum):
@@ -50,14 +50,14 @@
     Main application class for drawing the grid.
     """
 
-    grid          : GridGraph
-    game_mode     : GameMode
-    algorithm     : str
-    cells_changed : bool
-
-    autoplay        : bool
-    should_step     : bool
-    time_since_step : float
+    grid: GridGraph
+    game_mode: GameMode
+    algorithm: str
+    cells_changed: bool
+
+    autoplay: bool
+    should_step: bool
+    time_since_step: float
 
     def __init__(
         self,
@@ -70,13 +70,13 @@
         super().__init__(width, height, title)
         arcade.set_background_color(BACKGROUND_COLOR)
 
-        self.grid          = grid
-        self.game_mode     = GameMode.SEARCH
-        self.algorithm     = algorithm
+        self.grid = grid
+        self.game_mode = GameMode.SEARCH
+        self.algorithm = algorithm
         self.cells_changed = False
 
-        self.autoplay        = False
-        self.should_step     = False
+        self.autoplay = False
+        self.should_step = False
         self.time_since_step = 0.0
 
         self.compute_path()
@@ -167,12 +167,8 @@
                 self.game_mode = GameMode.SEARCH
                 if self.cells_changed:
                     self.compute_path()
-<<<<<<< HEAD
-=======
             case arcade.key.W:
                 save_grid_to_json(self.grid)
->>>>>>> 1d6e7e62
-
             case arcade.key.SPACE:
                 if self.game_mode == GameMode.SEARCH:
                     self.should_step = True
